<?php
/*
* 2007-2014 PrestaShop
*
* NOTICE OF LICENSE
*
* This source file is subject to the Academic Free License (AFL 3.0)
* that is bundled with this package in the file LICENSE.txt.
* It is also available through the world-wide-web at this URL:
* http://opensource.org/licenses/afl-3.0.php
* If you did not receive a copy of the license and are unable to
* obtain it through the world-wide-web, please send an email
* to license@prestashop.com so we can send you a copy immediately.
*
* DISCLAIMER
*
* Do not edit or add to this file if you wish to upgrade PrestaShop to newer
* versions in the future. If you wish to customize PrestaShop for your
* needs please refer to http://www.prestashop.com for more information.
*
*  @author PrestaShop SA <contact@prestashop.com>
*  @copyright  2007-2014 PrestaShop SA
*  @license    http://opensource.org/licenses/afl-3.0.php  Academic Free License (AFL 3.0)
*  International Registered Trademark & Property of PrestaShop SA
*/

if (!defined('_PS_VERSION_'))
	exit;

class ProductComments extends Module
{
	const INSTALL_SQL_FILE = 'install.sql';

	private $_html = '';
	private $_postErrors = array();
	private $_filters = array();

	private $_productCommentsCriterionTypes = array();
	private $_baseUrl;

	public function __construct()
	{
		$this->name = 'productcomments';
		$this->tab = 'front_office_features';
		$this->version = '3.3.4';
		$this->author = 'PrestaShop';
		$this->need_instance = 0;
		$this->bootstrap = true;

		$this->_setFilters();

		parent::__construct();

		$this->secure_key = Tools::encrypt($this->name);

		$this->displayName = $this->l('Product Comments');
		$this->description = $this->l('Allows users to post reviews and rate products on specific criteria.');
	}

	public function install($keep = true)
	{
		if ($keep)
		{
			if (!file_exists(dirname(__FILE__).'/'.self::INSTALL_SQL_FILE))
				return false;
			else if (!$sql = file_get_contents(dirname(__FILE__).'/'.self::INSTALL_SQL_FILE))
				return false;
			$sql = str_replace(array('PREFIX_', 'ENGINE_TYPE'), array(_DB_PREFIX_, _MYSQL_ENGINE_), $sql);
			$sql = preg_split("/;\s*[\r\n]+/", trim($sql));

			foreach ($sql as $query)
				if (!Db::getInstance()->execute(trim($query)))
					return false;

		}

		if (parent::install() == false ||
			!$this->registerHook('productTab') ||
			!$this->registerHook('extraProductComparison') ||
			!$this->registerHook('productTabContent') ||
			!$this->registerHook('header') ||
			!$this->registerHook('displayRightColumnProduct') ||
			!$this->registerHook('displayProductListReviews') ||
			!Configuration::updateValue('PRODUCT_COMMENTS_MINIMAL_TIME', 30) ||
			!Configuration::updateValue('PRODUCT_COMMENTS_ALLOW_GUESTS', 0) ||
			!Configuration::updateValue('PRODUCT_COMMENTS_MODERATE', 1))
			return false;
		return true;
	}

	public function uninstall($keep = true)
	{
		if (!parent::uninstall() || ($keep && !$this->deleteTables()) ||
			!Configuration::deleteByName('PRODUCT_COMMENTS_MODERATE') ||
			!Configuration::deleteByName('PRODUCT_COMMENTS_ALLOW_GUESTS') ||
			!Configuration::deleteByName('PRODUCT_COMMENTS_MINIMAL_TIME') ||
			!$this->unregisterHook('extraProductComparison') ||
			!$this->unregisterHook('displayRightColumnProduct') ||
			!$this->unregisterHook('productTabContent') ||
			!$this->unregisterHook('header') ||
			!$this->unregisterHook('productTab') ||
			!$this->unregisterHook('top') ||
			!$this->unregisterHook('displayProductListReviews'))
			return false;
		return true;
	}

	public function reset()
	{
		if (!$this->uninstall(false))
			return false;
		if (!$this->install(false))
			return false;
		return true;
	}

	public function deleteTables()
	{
		return Db::getInstance()->execute('
			DROP TABLE IF EXISTS
			`'._DB_PREFIX_.'product_comment`,
			`'._DB_PREFIX_.'product_comment_criterion`,
			`'._DB_PREFIX_.'product_comment_criterion_product`,
			`'._DB_PREFIX_.'product_comment_criterion_lang`,
			`'._DB_PREFIX_.'product_comment_criterion_category`,
			`'._DB_PREFIX_.'product_comment_grade`,
			`'._DB_PREFIX_.'product_comment_usefulness`,
			`'._DB_PREFIX_.'product_comment_report`');
	}

	protected function _postProcess()
	{
		$this->_setFilters();

		if (Tools::isSubmit('submitModerate'))
		{
			Configuration::updateValue('PRODUCT_COMMENTS_MODERATE', (int)Tools::getValue('PRODUCT_COMMENTS_MODERATE'));
			Configuration::updateValue('PRODUCT_COMMENTS_ALLOW_GUESTS', (int)Tools::getValue('PRODUCT_COMMENTS_ALLOW_GUESTS'));
			Configuration::updateValue('PRODUCT_COMMENTS_MINIMAL_TIME', (int)Tools::getValue('PRODUCT_COMMENTS_MINIMAL_TIME'));
			$this->_html .= '<div class="conf confirm alert alert-success">'.$this->l('Settings updated').'</div>';
		}
		elseif (Tools::isSubmit('productcomments'))
		{
			$id_product_comment = (int)Tools::getValue('id_product_comment');
			$comment = new ProductComment($id_product_comment);
			$comment->validate();
			ProductComment::deleteReports($id_product_comment);
		}
		elseif (Tools::isSubmit('deleteproductcomments'))
		{
			$id_product_comment = (int)Tools::getValue('id_product_comment');
			$comment = new ProductComment($id_product_comment);
			$comment->delete();
		}
		elseif (Tools::isSubmit('submitEditCriterion'))
		{
			$criterion = new ProductCommentCriterion((int)Tools::getValue('id_product_comment_criterion'));
			$criterion->id_product_comment_criterion_type = Tools::getValue('id_product_comment_criterion_type');
			$criterion->active = Tools::getValue('active');

			$languages = Language::getLanguages();
			$name = array();
			foreach ($languages as $key => $value) {
				$name[$value['id_lang']] = Tools::getValue('name_'.$value['id_lang']);
			}
			$criterion->name = $name;

			$criterion->save();

			// Clear before reinserting data
			$criterion->deleteCategories();
			$criterion->deleteProducts();
			if ($criterion->id_product_comment_criterion_type == 2)
			{
				if ($categories = Tools::getValue('categoryBox'))
					if (count($categories))
						foreach ($categories as $id_category)
							$criterion->addCategory((int)$id_category);
			}
			else if ($criterion->id_product_comment_criterion_type == 3)
			{
				if ($products = Tools::getValue('ids_product'))
					if (count($products))
						foreach ($products as $product)
							$criterion->addProduct((int)$product);
			}
			if ($criterion->save())
				Tools::redirectAdmin(Context::getContext()->link->getAdminLink('AdminModules').'&configure='.$this->name.'&conf=4');
			else
				$this->_html .= '<div class="conf confirm alert alert-danger">'.$this->l('The criterion could not be saved').'</div>';
		}
		elseif (Tools::isSubmit('deleteproductcommentscriterion'))
		{
			$productCommentCriterion = new ProductCommentCriterion((int)Tools::getValue('id_product_comment_criterion'));
			if ($productCommentCriterion->id)
				if ($productCommentCriterion->delete())
					$this->_html .= '<div class="conf confirm alert alert-success">'.$this->l('Criterion deleted').'</div>';
		}
		elseif (Tools::isSubmit('statusproductcommentscriterion'))
		{
			$criterion = new ProductCommentCriterion((int)Tools::getValue('id_product_comment_criterion'));
			if ($criterion->id)
			{
				$criterion->active = (int)(!$criterion->active);
				$criterion->save();
			}
			Tools::redirectAdmin($this->context->link->getAdminLink('AdminModules').'&configure='.$this->name.'&tab_module='.$this->tab.'&conf=4&module_name='.$this->name);
		}
		elseif ($id_product_comment = (int)Tools::getValue('approveComment'))
		{
			$comment = new ProductComment($id_product_comment);
			$comment->validate();
		}
		elseif ($id_product_comment = (int)Tools::getValue('noabuseComment'))
		{
			ProductComment::deleteReports($id_product_comment);
		}

		$this->_clearcache('productcomments_reviews.tpl');
	}

	public function getContent()
	{
		include_once(dirname(__FILE__).'/ProductComment.php');
		include_once(dirname(__FILE__).'/ProductCommentCriterion.php');

		$this->_html  = '';
		if (Tools::isSubmit('updateproductcommentscriterion'))
			$this->_html .= $this->renderCriterionForm((int)Tools::getValue('id_product_comment_criterion'));
		else
		{
			$this->_postProcess();
			$this->_html .= $this->renderConfigForm();
			$this->_html .= $this->renderModerateLists();
			$this->_html .= $this->renderCriterionList();
			$this->_html .= $this->renderCommentsList();
		}

		$this->_setBaseUrl();
		$this->_productCommentsCriterionTypes = ProductCommentCriterion::getTypes();

		$this->context->controller->addJs($this->_path.'js/moderate.js');

		return $this->_html;
	}

	private function _setBaseUrl()
	{
		$this->_baseUrl = 'index.php?';
		foreach ($_GET as $k => $value)
			if (!in_array($k, array('deleteCriterion', 'editCriterion')))
				$this->_baseUrl .= $k.'='.$value.'&';
		$this->_baseUrl = rtrim($this->_baseUrl, '&');
	}

	public function renderConfigForm()
	{
		$fields_form_1 = array(
			'form' => array(
				'legend' => array(
					'title' => $this->l('Configuration'),
					'icon' => 'icon-cogs'
				),
				'input' => array(
					array(
						'type' => 'switch',
						'is_bool' => true, //retro compat 1.5
						'label' => $this->l('All comments must be validated by an employee'),
						'name' => 'PRODUCT_COMMENTS_MODERATE',
						'values' => array(
										array(
											'id' => 'active_on',
											'value' => 1,
											'label' => $this->l('Enabled')
										),
										array(
											'id' => 'active_off',
											'value' => 0,
											'label' => $this->l('Disabled')
										)
									),
					),
					array(
						'type' => 'switch',
						'is_bool' => true, //retro compat 1.5
						'label' => $this->l('Allow guest comments'),
						'name' => 'PRODUCT_COMMENTS_ALLOW_GUESTS',
						'values' => array(
										array(
											'id' => 'active_on',
											'value' => 1,
											'label' => $this->l('Enabled')
										),
										array(
											'id' => 'active_off',
											'value' => 0,
											'label' => $this->l('Disabled')
										)
									),
					),
					array(
						'type' => 'text',
						'label' => $this->l('Minimum time between 2 comments from the same user'),
						'name' => 'PRODUCT_COMMENTS_MINIMAL_TIME',
						'class' => 'fixed-width-xs',
						'suffix' => 'seconds',
					),
				),
			'submit' => array(
				'title' => $this->l('Save'),
				'class' => 'btn btn-default pull-right',
				'name' => 'submitModerate',
				)
			),
		);

		$helper = new HelperForm();
		$helper->show_toolbar = false;
		$helper->table =  $this->name;
		$lang = new Language((int)Configuration::get('PS_LANG_DEFAULT'));
		$helper->default_form_language = $lang->id;
		$helper->module = $this;
		$helper->allow_employee_form_lang = Configuration::get('PS_BO_ALLOW_EMPLOYEE_FORM_LANG') ? Configuration::get('PS_BO_ALLOW_EMPLOYEE_FORM_LANG') : 0;
		$helper->identifier = $this->identifier;
		$helper->submit_action = 'submitProducCommentsConfiguration';
		$helper->currentIndex = $this->context->link->getAdminLink('AdminModules', false).'&configure='.$this->name.'&tab_module='.$this->tab.'&module_name='.$this->name;
		$helper->token = Tools::getAdminTokenLite('AdminModules');
		$helper->tpl_vars = array(
			'fields_value' => $this->getConfigFieldsValues(),
			'languages' => $this->context->controller->getLanguages(),
			'id_language' => $this->context->language->id
		);

		return $helper->generateForm(array($fields_form_1));
	}

	public function renderModerateLists()
	{
		require_once(dirname(__FILE__).'/ProductComment.php');
		$return = null;

		if (Configuration::get('PRODUCT_COMMENTS_MODERATE'))
		{
			$comments = ProductComment::getByValidate(0, false);

			$fields_list = $this->getStandardFieldList();

			if (version_compare(_PS_VERSION_, '1.6', '<'))
			{
				$return .= "<h1>".$this->l('Comments waiting for approval')."</h1>";
				$actions = array('enable', 'delete');
			}
			else
				$actions = array('approve', 'delete');

			$helper = new HelperList();
			$helper->shopLinkType = '';
			$helper->simple_header = true;
			$helper->actions = $actions;
			$helper->show_toolbar = false;
			$helper->module = $this;
			$helper->listTotal = count($comments);
			$helper->identifier = 'id_product_comment';
			$helper->title = $this->l('Comments waiting for approval');
			$helper->table = $this->name;
			$helper->token = Tools::getAdminTokenLite('AdminModules');
			$helper->currentIndex = AdminController::$currentIndex.'&configure='.$this->name;
			//$helper->tpl_vars = array('priority' => array($this->l('High'), $this->l('Medium'), $this->l('Low')));

			$return .= $helper->generateList($comments, $fields_list);
		}

		$comments = ProductComment::getReportedComments();

		$fields_list = $this->getStandardFieldList();

		if (version_compare(_PS_VERSION_, '1.6', '<'))
		{
			$return .= "<h1>".$this->l('Reported Comments')."</h1>";
			$actions = array('enable', 'delete');
		}
		else
			$actions = array('delete', 'noabuse');

		$helper = new HelperList();
		$helper->shopLinkType = '';
		$helper->simple_header = true;
		$helper->actions = $actions;
		$helper->show_toolbar = false;
		$helper->module = $this;
		$helper->listTotal = count($comments);
		$helper->identifier = 'id_product_comment';
		$helper->title = $this->l('Reported Comments');
		$helper->table = $this->name;
		$helper->token = Tools::getAdminTokenLite('AdminModules');
		$helper->currentIndex = AdminController::$currentIndex.'&configure='.$this->name;
		//$helper->tpl_vars = array('priority' => array($this->l('High'), $this->l('Medium'), $this->l('Low')));

		$return .= $helper->generateList($comments, $fields_list);

		return $return;

	}

	public function renderCriterionList()
	{

		include_once(dirname(__FILE__).'/ProductCommentCriterion.php');

		$criterions = ProductCommentCriterion::getCriterions($this->context->language->id, false, false);

		$fields_list = array(
			'id_product_comment_criterion' => array(
				'title' => $this->l('ID'),
				'type' => 'text',
			),
			'name' => array(
				'title' => $this->l('Name'),
				'type' => 'text',
			),
			'type_name' => array(
				'title' => $this->l('Type'),
				'type' => 'text',
			),
			'active' => array(
				'title' => $this->l('Status'),
				'active' => 'status',
				'type' => 'bool',
			),
		);

		$helper = new HelperList();
		$helper->shopLinkType = '';
		$helper->simple_header = false;
		$helper->actions = array('edit', 'delete');
		$helper->show_toolbar = true;
		$helper->toolbar_btn['new'] = array(
			'href' => $this->context->link->getAdminLink('AdminModules').'&configure='.$this->name.'&module_name='.$this->name.'&updateproductcommentscriterion',
			'desc' => $this->l('Add New Criterion', null, null, false)
		);
		$helper->module = $this;
		$helper->identifier = 'id_product_comment_criterion';
		$helper->title = $this->l('Comment Criterions');
		$helper->table = $this->name.'criterion';
		$helper->token = Tools::getAdminTokenLite('AdminModules');
		$helper->currentIndex = AdminController::$currentIndex.'&configure='.$this->name;
		//$helper->tpl_vars = array('priority' => array($this->l('High'), $this->l('Medium'), $this->l('Low')));

		return $helper->generateList($criterions, $fields_list);
	}

	public function renderCommentsList()
	{
		require_once(dirname(__FILE__).'/ProductComment.php');

		$comments = ProductComment::getByValidate(1, false);

		$fields_list = $this->getStandardFieldList();

		$helper = new HelperList();
		$helper->shopLinkType = '';
		$helper->simple_header = true;
		$helper->actions = array('delete');
		$helper->show_toolbar = false;
		$helper->module = $this;
		$helper->listTotal = count($comments);
		$helper->identifier = 'id_product_comment';
		$helper->title = $this->l('Approved Comments');
		$helper->table = $this->name;
		$helper->token = Tools::getAdminTokenLite('AdminModules');
		$helper->currentIndex = AdminController::$currentIndex.'&configure='.$this->name;
		//$helper->tpl_vars = array('priority' => array($this->l('High'), $this->l('Medium'), $this->l('Low')));

		return $helper->generateList($comments, $fields_list);
	}


	public function getConfigFieldsValues()
	{
		return array(
			'PRODUCT_COMMENTS_MODERATE' => Tools::getValue('PRODUCT_COMMENTS_MODERATE', Configuration::get('PRODUCT_COMMENTS_MODERATE')),
			'PRODUCT_COMMENTS_ALLOW_GUESTS' => Tools::getValue('PRODUCT_COMMENTS_ALLOW_GUESTS', Configuration::get('PRODUCT_COMMENTS_ALLOW_GUESTS')),
			'PRODUCT_COMMENTS_MINIMAL_TIME' => Tools::getValue('PRODUCT_COMMENTS_MINIMAL_TIME', Configuration::get('PRODUCT_COMMENTS_MINIMAL_TIME')),
		);
	}

	public function getCriterionFieldsValues($id = 0)
	{
		$criterion = new ProductCommentCriterion($id);

		return array(
					'name' => $criterion->name,
					'id_product_comment_criterion_type' => $criterion->id_product_comment_criterion_type,
					'active' => $criterion->active,
					'id_product_comment_criterion' => $criterion->id,
				);
	}

	public function getStandardFieldList()
	{
		return array(
			'id_product_comment' => array(
				'title' => $this->l('ID'),
				'type' => 'text',
			),
			'title' => array(
				'title' => $this->l('Comment title'),
				'type' => 'text',
			),
			'content' => array(
				'title' => $this->l('Comment'),
				'type' => 'text',
			),
			'grade' => array(
				'title' => $this->l('Rating'),
				'type' => 'text',
				'suffix' => '/5',
			),
			'customer_name' => array(
				'title' => $this->l('Author'),
				'type' => 'text',
			),
			'name' => array(
				'title' => $this->l('Product'),
				'type' => 'text',
			),
			'date_add' => array(
<<<<<<< HEAD
				'title' => $this->l('Publication time'),
				'type' => 'text',
=======
				'title' => $this->l('Time of publication'),
				'type' => 'date',
>>>>>>> 1b0ee744
			),
		);
	}

	function renderCriterionForm($id_criterion = 0)
	{
		$types = ProductCommentCriterion::getTypes();
		$query =array();
		foreach ($types as $key => $value)
		{
			$query[] = array(
					'id' => $key,
					'label' => $value,
				);
		}

		$criterion = new ProductCommentCriterion((int)$id_criterion);
		$selected_categories = $criterion->getCategories();

		$product_table_values = Product::getSimpleProducts($this->context->language->id);
		$selected_products = $criterion->getProducts();
		foreach ($product_table_values as $key => $product) {
			if(false !== array_search($product['id_product'], $selected_products))
				$product_table_values[$key]['selected'] = 1;
		}

		if (version_compare(_PS_VERSION_, '1.6', '<'))
			$field_category_tree = array(
									'type' => 'categories_select',
									'name' => 'categoryBox',
									'label' => $this->l('Criterion will be restricted to the following categories'),
									'category_tree' => $this->initCategoriesAssociation(null, $id_criterion),
								);
		else
			$field_category_tree = array(
							'type' => 'categories',
							'label' => $this->l('Criterion will be restricted to the following categories'),
							'name' => 'categoryBox',
							'desc' => $this->l('Mark the boxes of categories to which this criterion applies.'),
							'tree' => array(
								'use_search' => false,
								'id' => 'categoryBox',
								'use_checkbox' => true,
								'selected_categories' => $selected_categories,
							),
							//retro compat 1.5 for category tree
							'values' => array(
								'trads' => array(
									'Root' => Category::getTopCategory(),
									'selected' => $this->l('Selected'),
									'Collapse All' => $this->l('Collapse All'),
									'Expand All' => $this->l('Expand All'),
									'Check All' => $this->l('Check All'),
									'Uncheck All' => $this->l('Uncheck All')
								),
								'selected_cat' => $selected_categories,
								'input_name' => 'categoryBox[]',
								'use_radio' => false,
								'use_search' => false,
								'disabled_categories' => array(),
								'top_category' => Category::getTopCategory(),
								'use_context' => true,
							)
						);

		$fields_form_1 = array(
			'form' => array(
				'legend' => array(
					'title' => $this->l('Add new criterion'),
					'icon' => 'icon-cogs'
				),
				'input' => array(
					array(
						'type' => 'hidden',
						'name' => 'id_product_comment_criterion',
					),
					array(
						'type' => 'text',
						'lang' => true,
						'label' => $this->l('Criterion name'),
						'name' => 'name',
					),
					array(
						'type' => 'select',
						'name' => 'id_product_comment_criterion_type',
<<<<<<< HEAD
						'label' => $this->l('Criterion scope'),
=======
						'label' => $this->l('Application scope of the criterion'),
>>>>>>> 1b0ee744
						'options' => array(
										'query' => $query,
										'id' => 'id',
										'name' => 'label'
									),
					),
					$field_category_tree,
					array(
						'type' => 'products',
<<<<<<< HEAD
						'label' => $this->l('The criterion will be restricted to the following products:'),
=======
						'label' => $this->l('The criterion will be restricted to the following products'),
>>>>>>> 1b0ee744
						'name' => 'ids_product',
						'values' => $product_table_values,
					),
					array(
						'type' => 'switch',
						'is_bool' => true, //retro compat 1.5
						'label' => $this->l('Active'),
						'name' => 'active',
						'values' => array(
										array(
											'id' => 'active_on',
											'value' => 1,
											'label' => $this->l('Enabled')
										),
										array(
											'id' => 'active_off',
											'value' => 0,
											'label' => $this->l('Disabled')
										)
									),
					),
				),
			'submit' => array(
				'title' => $this->l('Save'),
				'class' => 'btn btn-default pull-right',
				'name' => 'submitEditCriterion',
				)
			),
		);

		$helper = new HelperForm();
		$helper->show_toolbar = false;
		$helper->table =  $this->name;
		$lang = new Language((int)Configuration::get('PS_LANG_DEFAULT'));
		$helper->default_form_language = $lang->id;
		$helper->module = $this;
		$helper->allow_employee_form_lang = Configuration::get('PS_BO_ALLOW_EMPLOYEE_FORM_LANG') ? Configuration::get('PS_BO_ALLOW_EMPLOYEE_FORM_LANG') : 0;
		$helper->identifier = $this->identifier;
		$helper->submit_action = 'submitEditCriterion';
		$helper->currentIndex = $this->context->link->getAdminLink('AdminModules', false).'&configure='.$this->name.'&tab_module='.$this->tab.'&module_name='.$this->name;
		$helper->token = Tools::getAdminTokenLite('AdminModules');
		$helper->tpl_vars = array(
			'fields_value' => $this->getCriterionFieldsValues($id_criterion),
			'languages' => $this->context->controller->getLanguages(),
			'id_language' => $this->context->language->id
		);

		return $helper->generateForm(array($fields_form_1));
	}

	private function _checkDeleteComment()
	{
		$action = Tools::getValue('delete_action');
		if (empty($action) === false)
		{
			$product_comments = Tools::getValue('delete_id_product_comment');

			if (count($product_comments))
			{
				require_once(dirname(__FILE__).'/ProductComment.php');
				if ($action == 'delete')
				{
					foreach ($product_comments as $id_product_comment)
					{
						if (!$id_product_comment)
							continue;
						$comment = new ProductComment((int)$id_product_comment);
						$comment->delete();
						ProductComment::deleteGrades((int)$id_product_comment);
					}
				}
			}
		}
	}

	private function _setFilters()
	{
		$this->_filters = array(
							'page' => (string)Tools::getValue('submitFilter'.$this->name),
							'pagination' => (string)Tools::getValue($this->name.'_pagination'),
							'filter_id' => (string)Tools::getValue($this->name.'Filter_id_product_comment'),
							'filter_content' => (string)Tools::getValue($this->name.'Filter_content'),
							'filter_customer_name' => (string)Tools::getValue($this->name.'Filter_customer_name'),
							'filter_grade' => (string)Tools::getValue($this->name.'Filter_grade'),
							'filter_name' => (string)Tools::getValue($this->name.'Filter_name'),
							'filter_date_add' => (string)Tools::getValue($this->name.'Filter_date_add'),
						);
	}

	public function displayApproveLink($token = null, $id, $name = null)
	{
		$this->smarty->assign(array(
			'href' => $this->context->link->getAdminLink('AdminModules').'&configure='.$this->name.'&module_name='.$this->name.'&approveComment='.$id,
			'action' => $this->l('Approve'),
		));

		return $this->display(__FILE__, 'views/templates/admin/list_action_approve.tpl');
	}

	public function displayNoabuseLink($token = null, $id, $name = null)
	{
		$this->smarty->assign(array(
			'href' => $this->context->link->getAdminLink('AdminModules').'&configure='.$this->name.'&module_name='.$this->name.'&noabuseComment='.$id,
			'action' => $this->l('Not abusive'),
		));

		return $this->display(__FILE__, 'views/templates/admin/list_action_noabuse.tpl');
	}

	public function hookProductTab($params)
	{
		require_once(dirname(__FILE__).'/ProductComment.php');
		require_once(dirname(__FILE__).'/ProductCommentCriterion.php');

		$average = ProductComment::getAverageGrade((int)Tools::getValue('id_product'));

		$this->context->smarty->assign(array(
											'allow_guests' => (int)Configuration::get('PRODUCT_COMMENTS_ALLOW_GUESTS'),
											'comments' => ProductComment::getByProduct((int)(Tools::getValue('id_product'))),
											'criterions' => ProductCommentCriterion::getByProduct((int)(Tools::getValue('id_product')), $this->context->language->id),
											'averageTotal' => round($average['grade']),
											'nbComments' => (int)(ProductComment::getCommentNumber((int)(Tools::getValue('id_product'))))
									   ));

		return ($this->display(__FILE__, '/tab.tpl'));
	}

	public function hookDisplayProductListReviews($params)
	{
		require_once(dirname(__FILE__).'/ProductComment.php');

		$average = ProductComment::getAverageGrade((int)$params['product']['id_product']);
		$this->smarty->assign(array(
									'product' => $params['product'],
									'averageTotal' => round($average['grade']),
									'ratings' => ProductComment::getRatings((int)$params['product']['id_product']),
									'nbComments' => (int)(ProductComment::getCommentNumber((int)$params['product']['id_product']))
							  ));
		return $this->display(__FILE__, 'productcomments_reviews.tpl', $this->getCacheId((int)$params['product']['id_product']));
	}

	public function hookDisplayRightColumnProduct($params)
	{
		require_once(dirname(__FILE__).'/ProductComment.php');
		require_once(dirname(__FILE__).'/ProductCommentCriterion.php');

		$id_guest = (!$id_customer = (int)$this->context->cookie->id_customer) ? (int)$this->context->cookie->id_guest : false;
		$customerComment = ProductComment::getByCustomer((int)(Tools::getValue('id_product')), (int)$this->context->cookie->id_customer, true, (int)$id_guest);

		$average = ProductComment::getAverageGrade((int)Tools::getValue('id_product'));
		$product = $this->context->controller->getProduct();
		$image = Product::getCover((int)Tools::getValue('id_product'));
		$cover_image = $this->context->link->getImageLink($product->link_rewrite, $image['id_image'], 'medium_default');

		$this->context->smarty->assign(array(
			'id_product_comment_form' => (int)Tools::getValue('id_product'),
			'product' => $product,
			'secure_key' => $this->secure_key,
			'logged' => $this->context->customer->isLogged(true),
			'allow_guests' => (int)Configuration::get('PRODUCT_COMMENTS_ALLOW_GUESTS'),
			'productcomment_cover' => (int)Tools::getValue('id_product').'-'.(int)$image['id_image'], // retro compat
			'productcomment_cover_image' => $cover_image,
			'mediumSize' => Image::getSize(ImageType::getFormatedName('medium')),
			'criterions' => ProductCommentCriterion::getByProduct((int)Tools::getValue('id_product'), $this->context->language->id),
			'action_url' => '',
			'averageTotal' => round($average['grade']),
			'ratings' => ProductComment::getRatings((int)Tools::getValue('id_product')),
			'too_early' => ($customerComment && (strtotime($customerComment['date_add']) + Configuration::get('PRODUCT_COMMENTS_MINIMAL_TIME')) > time()),
			'nbComments' => (int)(ProductComment::getCommentNumber((int)Tools::getValue('id_product')))
	   ));

		return ($this->display(__FILE__, '/productcomments-extra.tpl'));
	}

	public function hookDisplayLeftColumnProduct($params)
	{
		return $this->hookDisplayRightColumnProduct($params);
	}

	public function hookProductTabContent($params)
	{
		$this->context->controller->addJS($this->_path.'js/jquery.rating.pack.js');
		$this->context->controller->addJS($this->_path.'js/jquery.textareaCounter.plugin.js');
		$this->context->controller->addJS($this->_path.'js/productcomments.js');

		$id_guest = (!$id_customer = (int)$this->context->cookie->id_customer) ? (int)$this->context->cookie->id_guest : false;
		$customerComment = ProductComment::getByCustomer((int)(Tools::getValue('id_product')), (int)$this->context->cookie->id_customer, true, (int)$id_guest);

		$averages = ProductComment::getAveragesByProduct((int)Tools::getValue('id_product'), $this->context->language->id);
		$averageTotal = 0;
		foreach ($averages as $average)
			$averageTotal += (float)($average);
		$averageTotal = count($averages) ? ($averageTotal / count($averages)) : 0;

		$product = $this->context->controller->getProduct();
		$image = Product::getCover((int)Tools::getValue('id_product'));
		$cover_image = $this->context->link->getImageLink($product->link_rewrite, $image['id_image'], 'medium_default');

		$this->context->smarty->assign(array(
			'logged' => $this->context->customer->isLogged(true),
			'action_url' => '',
			'product' => $product,
			'comments' => ProductComment::getByProduct((int)Tools::getValue('id_product'), 1, null, $this->context->cookie->id_customer),
			'criterions' => ProductCommentCriterion::getByProduct((int)Tools::getValue('id_product'), $this->context->language->id),
			'averages' => $averages,
			'product_comment_path' => $this->_path,
			'averageTotal' => $averageTotal,
			'allow_guests' => (int)Configuration::get('PRODUCT_COMMENTS_ALLOW_GUESTS'),
			'too_early' => ($customerComment && (strtotime($customerComment['date_add']) + Configuration::get('PRODUCT_COMMENTS_MINIMAL_TIME')) > time()),
			'delay' => Configuration::get('PRODUCT_COMMENTS_MINIMAL_TIME'),
			'id_product_comment_form' => (int)Tools::getValue('id_product'),
			'secure_key' => $this->secure_key,
			'productcomment_cover' => (int)Tools::getValue('id_product').'-'.(int)$image['id_image'],
			'productcomment_cover_image' => $cover_image,
			'mediumSize' => Image::getSize(ImageType::getFormatedName('medium')),
			'nbComments' => (int)ProductComment::getCommentNumber((int)Tools::getValue('id_product')),
			'productcomments_controller_url' => $this->context->link->getModuleLink('productcomments'),
			'productcomments_url_rewriting_activated' => Configuration::get('PS_REWRITING_SETTINGS', 0),
			'moderation_active' => (int)Configuration::get('PRODUCT_COMMENTS_MODERATE')
	   ));

		$this->context->controller->pagination((int)ProductComment::getCommentNumber((int)Tools::getValue('id_product')));

		return ($this->display(__FILE__, '/productcomments.tpl'));
	}

	public function hookHeader()
	{
		$this->context->controller->addCSS($this->_path.'productcomments.css', 'all');

		$this->page_name = Dispatcher::getInstance()->getController();
		if (in_array($this->page_name, array('product', 'productscomparison')))
		{
			$this->context->controller->addJS($this->_path.'js/jquery.rating.pack.js');
			if (in_array($this->page_name, array('productscomparison')))
			{
				$this->context->controller->addjqueryPlugin('cluetip');
				$this->context->controller->addJS($this->_path.'js/products-comparison.js');
			}
		}
	}

	public function hookExtraProductComparison($params)
	{
		require_once(dirname(__FILE__).'/ProductComment.php');
		require_once(dirname(__FILE__).'/ProductCommentCriterion.php');

		$list_grades = array();
		$list_product_grades = array();
		$list_product_average = array();
		$list_product_comment = array();

		foreach ($params['list_ids_product'] as $id_product)
		{
			$grades = ProductComment::getAveragesByProduct($id_product, $this->context->language->id);
			$criterions = ProductCommentCriterion::getByProduct($id_product, $this->context->language->id);
			$grade_total = 0;
			if (count($grades) > 0)
			{
				foreach ($criterions as $criterion)
				{
					if (isset($grades[$criterion['id_product_comment_criterion']]))
					{
						$list_product_grades[$criterion['id_product_comment_criterion']][$id_product] = $grades[$criterion['id_product_comment_criterion']];
						$grade_total += (float)($grades[$criterion['id_product_comment_criterion']]);
					}
					else
						$list_product_grades[$criterion['id_product_comment_criterion']][$id_product] = 0;

					if (!array_key_exists($criterion['id_product_comment_criterion'], $list_grades))
						$list_grades[$criterion['id_product_comment_criterion']] = $criterion['name'];
				}

				$list_product_average[$id_product] = $grade_total / count($criterions);
				$list_product_comment[$id_product] = ProductComment::getByProduct($id_product, 0, 3);
			}
		}

		if (count($list_grades) < 1)
			return false;

		$this->context->smarty->assign(array('grades' => $list_grades,	'product_grades' => $list_product_grades, 'list_ids_product' => $params['list_ids_product'],
											'list_product_average' => $list_product_average, 'product_comments' => $list_product_comment));

		return $this->display(__FILE__, '/products-comparison.tpl');
	}

	public function initCategoriesAssociation($id_root = null, $id_criterion = 0)
	{
		if (is_null($id_root))
			$id_root = Configuration::get('PS_ROOT_CATEGORY');
		$id_shop = (int)Tools::getValue('id_shop');
		$shop = new Shop($id_shop);
		if ($id_criterion == 0)
			$selected_cat = array();
		else
		{
			$pdc_object = new ProductCommentCriterion($id_criterion);
			$selected_cat = $pdc_object->getCategories();
		}

		if (Shop::getContext() == Shop::CONTEXT_SHOP && Tools::isSubmit('id_shop'))
			$root_category = new Category($shop->id_category);
		else
			$root_category = new Category($id_root);
		$root_category = array('id_category' => $root_category->id, 'name' => $root_category->name[$this->context->language->id]);

		$helper = new Helper();
		return $helper->renderCategoryTree($root_category, $selected_cat, 'categoryBox', false, true);
	}
}<|MERGE_RESOLUTION|>--- conflicted
+++ resolved
@@ -525,13 +525,8 @@
 				'type' => 'text',
 			),
 			'date_add' => array(
-<<<<<<< HEAD
-				'title' => $this->l('Publication time'),
-				'type' => 'text',
-=======
 				'title' => $this->l('Time of publication'),
 				'type' => 'date',
->>>>>>> 1b0ee744
 			),
 		);
 	}
@@ -617,11 +612,7 @@
 					array(
 						'type' => 'select',
 						'name' => 'id_product_comment_criterion_type',
-<<<<<<< HEAD
-						'label' => $this->l('Criterion scope'),
-=======
 						'label' => $this->l('Application scope of the criterion'),
->>>>>>> 1b0ee744
 						'options' => array(
 										'query' => $query,
 										'id' => 'id',
@@ -631,11 +622,7 @@
 					$field_category_tree,
 					array(
 						'type' => 'products',
-<<<<<<< HEAD
-						'label' => $this->l('The criterion will be restricted to the following products:'),
-=======
 						'label' => $this->l('The criterion will be restricted to the following products'),
->>>>>>> 1b0ee744
 						'name' => 'ids_product',
 						'values' => $product_table_values,
 					),
